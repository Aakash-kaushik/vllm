ninja  # For faster builds.
typing-extensions>=4.8.0
starlette
psutil
ray >= 2.9
sentencepiece  # Required for LLaMA tokenizer.
numpy
tokenizers>=0.15.0
transformers >= 4.37.0  # Required for Mixtral.
fastapi
uvicorn[standard]
<<<<<<< HEAD
pydantic >= 2.0  # Required for OpenAI server.
aioprometheus[starlette]
=======
pydantic == 1.10.13  # Required for OpenAI server.
aioprometheus[starlette]
pillow # Rqueired for image processing.
>>>>>>> a039da94
<|MERGE_RESOLUTION|>--- conflicted
+++ resolved
@@ -9,11 +9,6 @@
 transformers >= 4.37.0  # Required for Mixtral.
 fastapi
 uvicorn[standard]
-<<<<<<< HEAD
 pydantic >= 2.0  # Required for OpenAI server.
 aioprometheus[starlette]
-=======
-pydantic == 1.10.13  # Required for OpenAI server.
-aioprometheus[starlette]
-pillow # Rqueired for image processing.
->>>>>>> a039da94
+pillow # Rqueired for image processing.