# The vLLM Dockerfile is used to construct vLLM image that can be directly used
# to run the OpenAI compatible server.

#################### BASE BUILD IMAGE ####################
FROM nvidia/cuda:12.1.0-devel-ubuntu22.04 AS dev

RUN apt-get update -y \
    && apt-get install -y python3-pip git

WORKDIR /workspace

# install build and runtime dependencies
COPY requirements.txt requirements.txt
RUN --mount=type=cache,target=/root/.cache/pip \
    pip install -r requirements.txt

# install development dependencies
COPY requirements-dev.txt requirements-dev.txt
RUN --mount=type=cache,target=/root/.cache/pip \
    pip install -r requirements-dev.txt
#################### BASE BUILD IMAGE ####################


#################### EXTENSION BUILD IMAGE ####################
FROM dev AS build

# install build dependencies
COPY requirements-build.txt requirements-build.txt
RUN --mount=type=cache,target=/root/.cache/pip \
    pip install -r requirements-build.txt

# copy input files
COPY csrc csrc
COPY setup.py setup.py
COPY requirements.txt requirements.txt
COPY pyproject.toml pyproject.toml
COPY vllm/__init__.py vllm/__init__.py

# cuda arch list used by torch
ARG torch_cuda_arch_list='7.0 7.5 8.0 8.6 8.9 9.0+PTX'
ENV TORCH_CUDA_ARCH_LIST=${torch_cuda_arch_list}
# max jobs used by Ninja to build extensions
ARG max_jobs=2
ENV MAX_JOBS=${max_jobs}
# number of threads used by nvcc
ARG nvcc_threads=8
ENV NVCC_THREADS=$nvcc_threads
# make sure punica kernels are built (for LoRA)
ENV VLLM_INSTALL_PUNICA_KERNELS=1

RUN python3 setup.py build_ext --inplace
#################### EXTENSION Build IMAGE ####################


#################### TEST IMAGE ####################
# image to run unit testing suite
FROM dev AS test

# copy pytorch extensions separately to avoid having to rebuild
# when python code changes
WORKDIR /vllm-workspace
# ADD is used to preserve directory structure
ADD . /vllm-workspace/
COPY --from=build /workspace/vllm/*.so /vllm-workspace/vllm/
# ignore build dependencies installation because we are using pre-complied extensions
RUN rm pyproject.toml
RUN --mount=type=cache,target=/root/.cache/pip VLLM_USE_PRECOMPILED=1 pip install . --verbose
#################### TEST IMAGE ####################


#################### RUNTIME BASE IMAGE ####################
# use CUDA base as CUDA runtime dependencies are already installed via pip
FROM nvidia/cuda:12.1.0-base-ubuntu22.04 AS vllm-base

# libnccl required for ray
RUN apt-get update -y \
    && apt-get install -y python3-pip

WORKDIR /workspace
COPY requirements.txt requirements.txt
RUN --mount=type=cache,target=/root/.cache/pip \
    pip install -r requirements.txt
#################### RUNTIME BASE IMAGE ####################


<<<<<<< HEAD
#################### OPENAI API SERVER ####################
=======

FROM vllm-base as vllm-llava

COPY --from=build /workspace/vllm/*.so /workspace/vllm/
COPY vllm vllm

ENTRYPOINT ["python3", "-m", "vllm.entrypoints.llava_server"]

>>>>>>> a039da94
# openai api server alternative
FROM vllm-base AS vllm-openai
# install additional dependencies for openai api server
RUN --mount=type=cache,target=/root/.cache/pip \
    pip install accelerate

COPY --from=build /workspace/vllm/*.so /workspace/vllm/
COPY vllm vllm

ENTRYPOINT ["python3", "-m", "vllm.entrypoints.openai.api_server"]
#################### OPENAI API SERVER ####################<|MERGE_RESOLUTION|>--- conflicted
+++ resolved
@@ -82,11 +82,6 @@
     pip install -r requirements.txt
 #################### RUNTIME BASE IMAGE ####################
 
-
-<<<<<<< HEAD
-#################### OPENAI API SERVER ####################
-=======
-
 FROM vllm-base as vllm-llava
 
 COPY --from=build /workspace/vllm/*.so /workspace/vllm/
@@ -94,7 +89,7 @@
 
 ENTRYPOINT ["python3", "-m", "vllm.entrypoints.llava_server"]
 
->>>>>>> a039da94
+#################### OPENAI API SERVER ####################
 # openai api server alternative
 FROM vllm-base AS vllm-openai
 # install additional dependencies for openai api server
