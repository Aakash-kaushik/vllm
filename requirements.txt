--- conflicted
+++ resolved
@@ -8,12 +8,7 @@
 xformers == 0.0.23.post1  # Required for CUDA 12.1.
 fastapi
 uvicorn[standard]
-<<<<<<< HEAD
 pydantic >= 2.0  # Required for OpenAI server.
 aioprometheus[starlette]
 pynvml == 11.5.0
-=======
-pydantic == 1.10.13  # Required for OpenAI server.
-aioprometheus[starlette]
-pillow # Rqueired for image processing.
->>>>>>> a039da94
+pillow # Rqueired for image processing.