import asyncio
import time
from functools import partial
from typing import (Any, Dict, Iterable, List, Optional, Set, Tuple, Type,
                    Union, AsyncIterator)

from vllm.config import ModelConfig
from vllm.engine.arg_utils import AsyncEngineArgs
from vllm.engine.llm_engine import LLMEngine
from vllm.engine.ray_utils import initialize_cluster, ray
from vllm.logger import init_logger
from vllm.outputs import RequestOutput
from vllm.sampling_params import SamplingParams

logger = init_logger(__name__)


class AsyncEngineDeadError(RuntimeError):
    pass


def _raise_exception_on_finish(task: asyncio.Task,
                               request_tracker: "RequestTracker") -> None:
    msg = ("Task finished unexpectedly. This should never happen! "
           "Please open an issue on Github.")
    try:
        try:
            task.result()
        except asyncio.CancelledError:
            return
        except Exception as exc:
            raise AsyncEngineDeadError(
                msg + " See stack trace above for the actual cause.") from exc
        raise AsyncEngineDeadError(msg)
    except Exception as exc:
        request_tracker.propagate_exception(exc)
        raise exc


class AsyncStream:
    """A stream of RequestOutputs for a request that can be
    iterated over asynchronously."""

    def __init__(self, request_id: str) -> None:
        self.request_id = request_id
        self._queue = asyncio.Queue()
        self._finished = False

    def put(self, item: RequestOutput) -> None:
        if self._finished:
            return
        self._queue.put_nowait(item)

    def finish(self) -> None:
        self._queue.put_nowait(StopIteration)
        self._finished = True

    @property
    def finished(self) -> bool:
        return self._finished

    def __aiter__(self):
        return self

    async def __anext__(self) -> RequestOutput:
        result = await self._queue.get()
        if result is StopIteration:
            raise StopAsyncIteration
        elif isinstance(result, Exception):
            raise result
        return result


class RequestTracker:
    """Synchronous abstraction for tracking requests."""

    def __init__(self) -> None:
        self._request_streams: Dict[str, AsyncStream] = {}
        self._finished_requests: asyncio.Queue[str] = asyncio.Queue()
        self._new_requests: asyncio.Queue[Tuple[AsyncStream,
                                                dict]] = asyncio.Queue()
        self.new_requests_event = None

    def __contains__(self, item):
        return item in self._request_streams

    def init_event(self):
        self.new_requests_event = asyncio.Event()

    def propagate_exception(self,
                            exc: Exception,
                            request_id: Optional[str] = None) -> None:
        """Propagate an exception to request streams
        (all if request_id is None)."""
        if request_id is not None:
            self._request_streams[request_id].put(exc)
        else:
            for stream in self._request_streams.values():
                stream.put(exc)

    def process_request_output(self,
                               request_output: RequestOutput,
                               *,
                               verbose: bool = False) -> None:
        """Process a request output from the engine."""
        request_id = request_output.request_id

        self._request_streams[request_id].put(request_output)
        if request_output.finished:
            if verbose:
                logger.info(f"Finished request {request_id}.")
            self.abort_request(request_id)

    def add_request(self, request_id: str,
                    **engine_add_request_kwargs) -> AsyncStream:
        """Add a request to be sent to the engine on the next background
        loop iteration."""
        if request_id in self._request_streams:
            raise KeyError(f"Request {request_id} already exists.")

        stream = AsyncStream(request_id)
        self._new_requests.put_nowait((stream, {
            "request_id": request_id,
            **engine_add_request_kwargs
        }))

        self.new_requests_event.set()

        return stream

    def abort_request(self, request_id: str, *, verbose: bool = False) -> None:
        """Abort a request during next background loop iteration."""
        if verbose:
            logger.info(f"Aborted request {request_id}.")

        self._finished_requests.put_nowait(request_id)

        if request_id not in self._request_streams or self._request_streams[
                request_id].finished:
            # The request has already finished or been aborted.
            return

        self._request_streams[request_id].finish()

    def get_new_and_finished_requests(self) -> Tuple[List[Dict], Set[str]]:
        """Get the new requests and finished requests to be
        sent to the engine."""
        new_requests: List[Dict] = []
        finished_requests: Set[str] = set()

        while not self._finished_requests.empty():
            request_id = self._finished_requests.get_nowait()
            finished_requests.add(request_id)
            self._request_streams.pop(request_id, None)

        while not self._new_requests.empty():
            stream, new_request = self._new_requests.get_nowait()
            if stream.request_id in finished_requests:
                # The request has already been aborted.
                stream.finish()
                continue
            self._request_streams[stream.request_id] = stream
            new_requests.append(new_request)

        self.new_requests_event.clear()

        return new_requests, finished_requests

    async def wait_for_new_requests(self):
        await self.new_requests_event.wait()


class _AsyncLLMEngine(LLMEngine):
    """Extension of LLMEngine to add async methods."""

    async def step_async(self) -> List[RequestOutput]:
        """Performs one decoding iteration and returns newly generated results.
        The workers are ran asynchronously if possible.

        This function performs one decoding iteration of the engine. It first
        schedules the sequences to be executed in the next iteration and the
        token blocks to be swapped in/out/copy. Then, it executes the model
        and updates the scheduler with the model outputs. Finally, it decodes
        the sequences and returns the newly generated results.
        """
        seq_group_metadata_list, scheduler_outputs = self.scheduler.schedule()

        # Execute the model.
<<<<<<< HEAD
        all_outputs = await self._run_workers_async(
            "execute_model",
            driver_kwargs={
                "seq_group_metadata_list": seq_group_metadata_list,
                "blocks_to_swap_in": scheduler_outputs.blocks_to_swap_in,
                "blocks_to_swap_out": scheduler_outputs.blocks_to_swap_out,
                "blocks_to_copy": scheduler_outputs.blocks_to_copy,
            })

        # The outputs from all the workers are the same, so we just use the
        # first one from the driver worker.
        output = all_outputs[0]
=======
        output = (await self._run_workers_async(
            "execute_model",
            seq_group_metadata_list=seq_group_metadata_list,
            blocks_to_swap_in=scheduler_outputs.blocks_to_swap_in,
            blocks_to_swap_out=scheduler_outputs.blocks_to_swap_out,
            blocks_to_copy=scheduler_outputs.blocks_to_copy,
        )) if not scheduler_outputs.is_empty() else []
>>>>>>> e0ff9200

        return self._process_model_outputs(output, scheduler_outputs)

    async def _run_workers_async(
        self,
        method: str,
        *args,
        driver_args: Optional[List[Any]] = None,
        driver_kwargs: Optional[Dict[str, Any]] = None,
        **kwargs,
    ) -> Any:
        """Runs the given method on all workers."""
        coros = []

        # Run the ray workers asynchronously.
        for worker in self.workers:
            coros.append(worker.execute_method.remote(method, *args, **kwargs))

        if driver_args is None:
            driver_args = args
        if driver_kwargs is None:
            driver_kwargs = kwargs

        # Run the driver worker asynchronously.
        driver_executor = getattr(self.driver_worker, method)
        coros.append(asyncio.get_event_loop().run_in_executor(
            None, partial(driver_executor, *driver_args, **driver_kwargs)))

        all_outputs = await asyncio.gather(*coros)
        return all_outputs


class AsyncLLMEngine:
    """An asynchronous wrapper for LLMEngine.

    This class is used to wrap the LLMEngine class to make it asynchronous. It
    uses asyncio to create a background loop that keeps processing incoming
    requests. The LLMEngine is kicked by the generate method when there
    are requests in the waiting queue. The generate method yields the outputs
    from the LLMEngine to the caller.

    NOTE: For the comprehensive list of arguments, see `LLMEngine`.

    Args:
        worker_use_ray: Whether to use Ray for model workers. Required for
            distributed execution. Should be the same as
            `parallel_config.worker_use_ray`.
        engine_use_ray: Whether to make LLMEngine a Ray actor. If so, the
            async frontend will be executed in a separate process as the
            model workers.
        log_requests: Whether to log the requests.
        start_engine_loop: If True, the background task to run the engine
            will be automatically started in the generate call.
        *args, *kwargs: Arguments for LLMEngine.
    """

    _engine_class: Type[_AsyncLLMEngine] = _AsyncLLMEngine

    def __init__(self,
                 worker_use_ray: bool,
                 engine_use_ray: bool,
                 *args,
                 log_requests: bool = True,
                 max_log_len: Optional[int] = None,
                 start_engine_loop: bool = True,
                 **kwargs) -> None:
        self.worker_use_ray = worker_use_ray
        self.engine_use_ray = engine_use_ray
        self.log_requests = log_requests
        self.max_log_len = max_log_len
        self.engine = self._init_engine(*args, **kwargs)

        self.background_loop = None
        # We need to keep a reference to unshielded
        # task as well to prevent it from being garbage
        # collected
        self._background_loop_unshielded = None
        self.start_engine_loop = start_engine_loop
        self._request_tracker = RequestTracker()

    @property
    def is_running(self) -> bool:
        return (self.background_loop is not None
                and not self.background_loop.done())

    def start_background_loop(self) -> None:
        """Start the background loop."""
        if self.is_running:
            raise RuntimeError("Background loop is already running.")
        self._request_tracker.init_event()

        self._background_loop_unshielded = asyncio.get_event_loop(
        ).create_task(self.run_engine_loop())
        self._background_loop_unshielded.add_done_callback(
            partial(_raise_exception_on_finish,
                    request_tracker=self._request_tracker))
        self.background_loop = asyncio.shield(self._background_loop_unshielded)

    def _init_engine(self, *args,
                     **kwargs) -> Union[_AsyncLLMEngine, "ray.ObjectRef"]:
        if not self.engine_use_ray:
            engine_class = self._engine_class
        elif self.worker_use_ray:
            engine_class = ray.remote(num_cpus=0)(self._engine_class).remote
        else:
            # FIXME(woosuk): This is a bit hacky. Be careful when changing the
            # order of the arguments.
            cache_config = args[1]
            parallel_config = args[2]
            if parallel_config.tensor_parallel_size == 1:
                num_gpus = cache_config.gpu_memory_utilization
            else:
                num_gpus = 1
            engine_class = ray.remote(num_gpus=num_gpus)(
                self._engine_class).remote
        return engine_class(*args, **kwargs)

    async def engine_step(self) -> bool:
        """Kick the engine to process the waiting requests.

        Returns True if there are in-progress requests."""

        new_requests, finished_requests = (
            self._request_tracker.get_new_and_finished_requests())

        for new_request in new_requests:
            # Add the request into the vLLM engine's waiting queue.
            # TODO: Maybe add add_request_batch to reduce Ray overhead
            if self.engine_use_ray:
                await self.engine.add_request.remote(**new_request)
            else:
                self.engine.add_request(**new_request)

        if finished_requests:
            await self._engine_abort(finished_requests)

        if self.engine_use_ray:
            request_outputs = await self.engine.step.remote()
        else:
            request_outputs = await self.engine.step_async()

        # Put the outputs into the corresponding streams.
        for request_output in request_outputs:
            self._request_tracker.process_request_output(
                request_output, verbose=self.log_requests)

        return len(request_outputs) > 0

    async def _engine_abort(self, request_ids: Iterable[str]):
        if self.engine_use_ray:
            await self.engine.abort_request.remote(request_ids)
        else:
            self.engine.abort_request(request_ids)

    async def run_engine_loop(self):
        # Initialize the RequestTracker here so it uses the right event loop.
        has_requests_in_progress = False
        while True:
            if not has_requests_in_progress:
                await self._request_tracker.wait_for_new_requests()
            has_requests_in_progress = await self.engine_step()
            await asyncio.sleep(0)

    async def add_request(
        self,
        request_id: str,
        prompt: Optional[str],
        sampling_params: SamplingParams,
        prompt_token_ids: Optional[List[int]] = None,
        arrival_time: Optional[float] = None,
    ) -> AsyncStream:
        if self.log_requests:
            shortened_prompt = prompt
            shortened_token_ids = prompt_token_ids
            if self.max_log_len is not None:
                if shortened_prompt is not None:
                    shortened_prompt = shortened_prompt[:self.max_log_len]
                if shortened_token_ids is not None:
                    shortened_token_ids = shortened_token_ids[:self.
                                                              max_log_len]
            logger.info(f"Received request {request_id}: "
                        f"prompt: {shortened_prompt!r}, "
                        f"sampling params: {sampling_params}, "
                        f"prompt token ids: {shortened_token_ids}.")

        if not self.is_running:
            if self.start_engine_loop:
                self.start_background_loop()
            else:
                raise AsyncEngineDeadError(
                    "Background loop is not running. If it was running, "
                    "inspect the output to find the stacktrace of the "
                    "error that caused the background loop to stop "
                    "(AsyncEngineDeadError).")

        stream = self._request_tracker.add_request(
            request_id,
            prompt=prompt,
            sampling_params=sampling_params,
            prompt_token_ids=prompt_token_ids,
            arrival_time=arrival_time)

        return stream

    async def generate(
        self,
        prompt: Optional[str],
        sampling_params: SamplingParams,
        request_id: str,
        prompt_token_ids: Optional[List[int]] = None
    ) -> AsyncIterator[RequestOutput]:
        """Generate outputs for a request.

        Generate outputs for a request. This method is a coroutine. It adds the
        request into the waiting queue of the LLMEngine and streams the outputs
        from the LLMEngine to the caller.

        Args:
            prompt: The prompt string. Can be None if prompt_token_ids is
                provided.
            sampling_params: The sampling parameters of the request.
            request_id: The unique id of the request.
            prompt_token_ids: The token IDs of the prompt. If None, we
                use the tokenizer to convert the prompts to token IDs.

        Yields:
            The output `RequestOutput` objects from the LLMEngine for the
            request.
        """
        # Preprocess the request.
        # This should not be used for logging, as it is monotonic time.
        arrival_time = time.monotonic()

        try:
            stream = await self.add_request(request_id,
                                            prompt,
                                            sampling_params,
                                            prompt_token_ids=prompt_token_ids,
                                            arrival_time=arrival_time)

            async for request_output in stream:
                yield request_output
        except (Exception, asyncio.CancelledError) as e:
            # If there is an exception or coroutine is cancelled, abort the
            # request.
            self._abort(request_id)
            raise e

    async def abort(self, request_id: str) -> None:
        """Abort a request.

        Abort a submitted request. If the request is finished or not found,
        this method will be a no-op.

        Args:
            request_id: The unique id of the request.
        """
        if not self.is_running:
            raise AsyncEngineDeadError(
                "Background loop is not running. If it was running, "
                "inspect the output to find the stacktrace of the "
                "error that caused the background loop to stop "
                "(AsyncEngineDeadError).")

        return self._abort(request_id)

    def _abort(self, request_id: str) -> None:
        """Abort a request.

        Abort a submitted request. If the request is finished or not found,
        this method will be a no-op.

        Args:
            request_id: The unique id of the request.
        """
        self._request_tracker.abort_request(request_id,
                                            verbose=self.log_requests)

    async def get_model_config(self) -> ModelConfig:
        """Get the model configuration of the vLLM engine."""
        if self.engine_use_ray:
            return await self.engine.get_model_config.remote()
        else:
            return self.engine.get_model_config()

    @classmethod
    def from_engine_args(cls,
                         engine_args: AsyncEngineArgs,
                         start_engine_loop: bool = True) -> "AsyncLLMEngine":
        """Creates an async LLM engine from the engine arguments."""
        # Create the engine configs.
        engine_configs = engine_args.create_engine_configs()
        parallel_config = engine_configs[2]
        # Initialize the cluster.
        placement_group = initialize_cluster(parallel_config,
                                             engine_args.engine_use_ray)
        # Create the async LLM engine.
        engine = cls(parallel_config.worker_use_ray,
                     engine_args.engine_use_ray,
                     *engine_configs,
                     placement_group,
                     log_requests=not engine_args.disable_log_requests,
                     log_stats=not engine_args.disable_log_stats,
                     max_log_len=engine_args.max_log_len,
                     start_engine_loop=start_engine_loop)
        return engine<|MERGE_RESOLUTION|>--- conflicted
+++ resolved
@@ -185,29 +185,22 @@
         """
         seq_group_metadata_list, scheduler_outputs = self.scheduler.schedule()
 
-        # Execute the model.
-<<<<<<< HEAD
-        all_outputs = await self._run_workers_async(
-            "execute_model",
-            driver_kwargs={
-                "seq_group_metadata_list": seq_group_metadata_list,
-                "blocks_to_swap_in": scheduler_outputs.blocks_to_swap_in,
-                "blocks_to_swap_out": scheduler_outputs.blocks_to_swap_out,
-                "blocks_to_copy": scheduler_outputs.blocks_to_copy,
-            })
-
-        # The outputs from all the workers are the same, so we just use the
-        # first one from the driver worker.
-        output = all_outputs[0]
-=======
-        output = (await self._run_workers_async(
-            "execute_model",
-            seq_group_metadata_list=seq_group_metadata_list,
-            blocks_to_swap_in=scheduler_outputs.blocks_to_swap_in,
-            blocks_to_swap_out=scheduler_outputs.blocks_to_swap_out,
-            blocks_to_copy=scheduler_outputs.blocks_to_copy,
-        )) if not scheduler_outputs.is_empty() else []
->>>>>>> e0ff9200
+        if not scheduler_outputs.is_empty():
+            # Execute the model.
+            all_outputs = (await self._run_workers_async(
+                "execute_model",
+                driver_kwargs={
+                    "seq_group_metadata_list": seq_group_metadata_list,
+                    "blocks_to_swap_in": scheduler_outputs.blocks_to_swap_in,
+                    "blocks_to_swap_out": scheduler_outputs.blocks_to_swap_out,
+                    "blocks_to_copy": scheduler_outputs.blocks_to_copy,
+                }))
+
+            # The outputs from all the workers are the same, so we just use the
+            # first one from the driver worker.
+            output = all_outputs[0]
+        else:
+            output = []
 
         return self._process_model_outputs(output, scheduler_outputs)
 
