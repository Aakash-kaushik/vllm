--- conflicted
+++ resolved
@@ -2,25 +2,18 @@
 
 from vllm.model_executor.layers.quantized_linear.awq import (
     AWQColumnParallelLinear, AWQRowParallelLinear)
-<<<<<<< HEAD
 from vllm.model_executor.layers.quantized_linear.gptq import (
     GPTQColumnParallelLinear, GPTQRowParallelLinear, GPTQLinear)
-=======
 from vllm.model_executor.layers.quantized_linear.squeezellm import (
     SqueezeLLMColumnParallelLinear, SqueezeLLMRowParallelLinear)
->>>>>>> 1f24755b
 from vllm.model_executor.parallel_utils.layers import (ColumnParallelLinear,
                                                        RowParallelLinear)
 
 _QUANTIZED_LINEAR_REGISTRY = {
-<<<<<<< HEAD
     "awq": (AWQColumnParallelLinear, AWQRowParallelLinear, None),
     "gptq": (GPTQColumnParallelLinear, GPTQRowParallelLinear, GPTQLinear),
-=======
-    "awq": (AWQColumnParallelLinear, AWQRowParallelLinear),
     "squeezellm":
-    (SqueezeLLMColumnParallelLinear, SqueezeLLMRowParallelLinear),
->>>>>>> 1f24755b
+    (SqueezeLLMColumnParallelLinear, SqueezeLLMRowParallelLinear, None),
 }
 
 
