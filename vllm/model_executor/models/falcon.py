# coding=utf-8
# Adapted from
# https://github.com/huggingface/transformers/blob/a5cc30d72ae2dc19af534e4b35c986cc28db1275/src/transformers/models/falcon/modeling_falcon.py
# Copyright 2023 The vLLM team.
# Copyright 2023 the Falcon authors and HuggingFace Inc. team.  All rights
# reserved.
#
# Licensed under the Apache License, Version 2.0 (the "License");
# you may not use this file except in compliance with the License.
# You may obtain a copy of the License at
#
#     http://www.apache.org/licenses/LICENSE-2.0
#
# Unless required by applicable law or agreed to in writing, software
# distributed under the License is distributed on an "AS IS" BASIS,
# WITHOUT WARRANTIES OR CONDITIONS OF ANY KIND, either express or implied.
# See the License for the specific language governing permissions and
# limitations under the License.
"""PyTorch Falcon model."""

import math
from typing import List, Optional, Tuple, Union

import torch
from torch import nn
from torch.nn import LayerNorm
from transformers import FalconConfig as HF_FalconConfig

from vllm.model_executor.input_metadata import InputMetadata
from vllm.model_executor.layers.activation import get_act_fn
from vllm.model_executor.layers.attention import PagedAttention
from vllm.model_executor.layers.linear import (
    ColumnParallelLinear,
    LinearMethodBase,
    QKVParallelLinear,
    RowParallelLinear,
)
from vllm.model_executor.layers.rotary_embedding import get_rope
from vllm.model_executor.layers.sampler import Sampler
from vllm.model_executor.layers.vocab_parallel_embedding import (
    VocabParallelEmbedding,
    ParallelLMHead,
)
from vllm.model_executor.parallel_utils.communication_op import (
    tensor_model_parallel_all_reduce, )
from vllm.model_executor.parallel_utils.parallel_state import (
    get_tensor_model_parallel_rank,
    get_tensor_model_parallel_world_size,
)
from vllm.model_executor.sampling_metadata import SamplingMetadata
from vllm.model_executor.utils import replace_prompt_embeds
from vllm.model_executor.weight_utils import (
    default_weight_loader,
    hf_model_weights_iterator,
)
from vllm.sequence import SamplerOutput
from vllm.transformers_utils.configs import RWConfig

KVCache = Tuple[torch.Tensor, torch.Tensor]
FalconConfig = Union[HF_FalconConfig, RWConfig]


def _get_alibi_slopes(total_num_heads: int) -> torch.Tensor:
    closest_power_of_2 = 2**math.floor(math.log2(total_num_heads))
    base = torch.tensor(2**(-(2**-(math.log2(closest_power_of_2) - 3))),
                        dtype=torch.float32)
    powers = torch.arange(1, 1 + closest_power_of_2, dtype=torch.int32)
    slopes = torch.pow(base, powers)

    if closest_power_of_2 != total_num_heads:
        extra_base = torch.tensor(
            2**(-(2**-(math.log2(2 * closest_power_of_2) - 3))),
            dtype=torch.float32,
        )
        num_remaining_heads = min(closest_power_of_2,
                                  total_num_heads - closest_power_of_2)
        extra_powers = torch.arange(1,
                                    1 + 2 * num_remaining_heads,
                                    2,
                                    dtype=torch.int32)
        slopes = torch.cat(
            [slopes, torch.pow(extra_base, extra_powers)], dim=0)

    return slopes


class FalconAttention(nn.Module):

    def __init__(
        self,
        config: FalconConfig,
        linear_method: Optional[LinearMethodBase] = None,
    ):
        super().__init__()

        self.hidden_size = config.hidden_size
        tp_size = get_tensor_model_parallel_world_size()

        self.total_num_heads = config.num_attention_heads
        assert self.total_num_heads % tp_size == 0
        self.num_heads = self.total_num_heads // tp_size
        self.head_dim = self.hidden_size // self.total_num_heads
        assert self.head_dim * self.total_num_heads == self.hidden_size

        self.new_decoder_architecture = config.new_decoder_architecture
        self.multi_query = config.multi_query

        if self.new_decoder_architecture:
            self.total_num_kv_heads = config.num_kv_heads
        elif self.multi_query:
            self.total_num_kv_heads = 1
        else:
            self.total_num_kv_heads = self.total_num_heads
        if self.total_num_kv_heads >= tp_size:
            # Number of KV heads is greater than TP size, so we partition
            # the KV heads across multiple tensor parallel GPUs.
            assert self.total_num_kv_heads % tp_size == 0
        else:
            # Number of KV heads is less than TP size, so we replicate
            # the KV heads across multiple tensor parallel GPUs.
            assert tp_size % self.total_num_kv_heads == 0
        self.num_kv_heads = max(1, self.total_num_kv_heads // tp_size)

        self.query_key_value = QKVParallelLinear(
            self.hidden_size,
            self.head_dim,
            self.total_num_heads,
            self.total_num_kv_heads,
            bias=config.bias,
            skip_bias_add=True,
            linear_method=linear_method,
        )
        self.q_size = self.num_heads * self.head_dim
        self.kv_size = self.num_kv_heads * self.head_dim

        # Layer-wise attention scaling
        self.inv_norm_factor = 1.0 / math.sqrt(self.head_dim)
        self.reduce_row_parallel_results = not (config.new_decoder_architecture
                                                or config.parallel_attn)
        self.dense = RowParallelLinear(
            self.hidden_size,
            self.hidden_size,
            bias=config.bias,
            skip_bias_add=True,
            linear_method=linear_method,
            reduce_results=self.reduce_row_parallel_results,
        )

        self.use_rotary = config.rotary
        self.use_alibi = config.alibi
        assert not (self.use_rotary and
                    self.use_alibi), "Rotary and alibi are mutually exclusive."

        if self.use_rotary:
            rope_theta = getattr(config, "rope_theta", 10000)
            max_position_embeddings = getattr(config,
                                              "max_position_embeddings", 8192)
            self.rotary_emb = get_rope(
                self.head_dim,
                rotary_dim=self.head_dim,
                max_position=max_position_embeddings,
                base=rope_theta,
            )
            self.attn = PagedAttention(
                self.num_heads,
                self.head_dim,
                self.inv_norm_factor,
                num_kv_heads=self.num_kv_heads,
            )
        elif self.use_alibi:
            tp_rank = get_tensor_model_parallel_rank()
            head_start = tp_rank * self.num_heads
            head_end = (tp_rank + 1) * self.num_heads
            alibi_slopes = (_get_alibi_slopes(self.total_num_heads) *
                            self.inv_norm_factor)
            alibi_slopes = alibi_slopes[head_start:head_end].tolist()
            self.attn = PagedAttention(
                self.num_heads,
                self.head_dim,
                self.inv_norm_factor,
                num_kv_heads=self.num_kv_heads,
                alibi_slopes=alibi_slopes,
            )
        else:
            self.attn = PagedAttention(
                self.num_heads,
                self.head_dim,
                scale=self.inv_norm_factor,
                num_kv_heads=self.num_kv_heads,
            )

    def forward(
        self,
        positions: torch.Tensor,
        hidden_states: torch.Tensor,
        kv_cache: KVCache,
        input_metadata: InputMetadata,
    ) -> torch.Tensor:
        qkv, bias = self.query_key_value(hidden_states)
        if bias is not None:
            qkv += bias
        q, k, v = qkv.split([self.q_size, self.kv_size, self.kv_size], dim=-1)
        if self.use_rotary:
            q, k = self.rotary_emb(positions, q, k)
        k_cache, v_cache = kv_cache
        attn_output = self.attn(q, k, v, k_cache, v_cache, input_metadata)
        attn_output, bias = self.dense(attn_output)
        return attn_output, bias


class FalconMLP(nn.Module):

    def __init__(
        self,
        config: FalconConfig,
        linear_method: Optional[LinearMethodBase] = None,
    ):
        super().__init__()
        hidden_size = config.hidden_size

        self.dense_h_to_4h = ColumnParallelLinear(
            hidden_size,
            4 * hidden_size,
            bias=config.bias,
            skip_bias_add=True,
            linear_method=linear_method,
        )
        quant_config = getattr(linear_method, "quant_config", None)
        self.act = get_act_fn("gelu", quant_config, 4 * hidden_size)
        self.reduce_row_parallel_results = not (config.new_decoder_architecture
                                                or config.parallel_attn)
        self.dense_4h_to_h = RowParallelLinear(
            4 * hidden_size,
            hidden_size,
            bias=config.bias,
            skip_bias_add=True,
            reduce_results=self.reduce_row_parallel_results,
            linear_method=linear_method,
        )

    def forward(self, x: torch.Tensor) -> torch.Tensor:
        # NOTE(zhuohan): Following huggingface, we do not fuse bias add here.
        x, bias = self.dense_h_to_4h(x)
        if bias is not None:
            x += bias
        x = self.act(x)
        x, bias = self.dense_4h_to_h(x)
        return x, bias


class FalconDecoderLayer(nn.Module):

    def __init__(
        self,
        config: FalconConfig,
        linear_method: Optional[LinearMethodBase] = None,
    ):
        super().__init__()
        hidden_size = config.hidden_size
        self.num_heads = config.num_attention_heads
        self.self_attention = FalconAttention(config, linear_method)
        self.mlp = FalconMLP(config, linear_method)
        self.config = config

        if config.new_decoder_architecture:
            # The layer norm before self-attention
            self.ln_attn = LayerNorm(hidden_size,
                                     eps=config.layer_norm_epsilon)
            # The layer norm before the MLP
            self.ln_mlp = LayerNorm(hidden_size, eps=config.layer_norm_epsilon)
        else:
            self.input_layernorm = LayerNorm(hidden_size,
                                             eps=config.layer_norm_epsilon)
            if not config.parallel_attn:
                self.post_attention_layernorm = LayerNorm(
                    hidden_size, eps=config.layer_norm_epsilon)

        self.reduce_row_parallel_results = not (config.new_decoder_architecture
                                                or config.parallel_attn)

    def forward(
        self,
        positions: torch.Tensor,
        hidden_states: torch.Tensor,
        kv_cache: KVCache,
        input_metadata: InputMetadata,
    ) -> torch.Tensor:
        residual = hidden_states

        if self.config.new_decoder_architecture:
            attention_layernorm_out = self.ln_attn(hidden_states)
            mlp_layernorm_out = self.ln_mlp(hidden_states)
        else:
            attention_layernorm_out = self.input_layernorm(hidden_states)

        # Self attention.
        attention_output, attention_bias = self.self_attention(
            positions=positions,
            hidden_states=attention_layernorm_out,
            kv_cache=kv_cache,
            input_metadata=input_metadata,
        )
        if self.reduce_row_parallel_results and attention_bias is not None:
            attention_output += attention_bias

        if not self.config.new_decoder_architecture:
            if self.config.parallel_attn:
                mlp_layernorm_out = attention_layernorm_out
            else:
                residual += attention_output
                mlp_layernorm_out = self.post_attention_layernorm(residual)

        # MLP.
        mlp_output, mlp_bias = self.mlp(mlp_layernorm_out)
        if self.reduce_row_parallel_results and mlp_bias is not None:
            mlp_output += mlp_bias

        if not self.reduce_row_parallel_results:
            # When MLP and Attention layers are parallel, we can use
            # only one all-reduce operator to reduce the results from
            # both MLP and Attention layers.
            mlp_output += attention_output
            mlp_output = tensor_model_parallel_all_reduce(mlp_output)
            if attention_bias is not None:
                mlp_output += attention_bias
            if mlp_bias is not None:
                mlp_output += mlp_bias

        output = mlp_output + residual
        return output


class FalconModel(nn.Module):

    def __init__(
        self,
        config: FalconConfig,
        linear_method: Optional[LinearMethodBase] = None,
    ):
        super().__init__()
        self.config = config
        self.embed_dim = config.hidden_size
        self.num_heads = config.num_attention_heads
        self.use_alibi = config.alibi

        # Embedding + LN Embedding
        self.word_embeddings = VocabParallelEmbedding(
            config.vocab_size,
            self.embed_dim,
        )

        # Transformer blocks
        self.h = nn.ModuleList([
            FalconDecoderLayer(config, linear_method)
            for _ in range(config.num_hidden_layers)
        ])

        # Final Layer Norm
        self.ln_f = LayerNorm(self.embed_dim, eps=config.layer_norm_epsilon)

    def forward(
        self,
        input_ids: torch.LongTensor,
        positions: torch.Tensor,
        kv_caches: List[KVCache],
        input_metadata: InputMetadata,
<<<<<<< HEAD
=======
        cache_events: Optional[List[torch.cuda.Event]],
        prompt_embeds: torch.Tensor = None,
>>>>>>> f2b10c39
    ) -> torch.Tensor:
        inputs_embeds = self.word_embeddings(input_ids)
        if prompt_embeds is not None:
            inputs_embeds = replace_prompt_embeds(
                inputs_embeds,
                prompt_embeds,
                input_metadata.prompt_embeds_indices,
            )
        hidden_states = inputs_embeds
        for i in range(len(self.h)):
            layer = self.h[i]
            hidden_states = layer(
                positions,
                hidden_states,
                kv_caches[i],
                input_metadata,
            )
        hidden_states = self.ln_f(hidden_states)
        return hidden_states


class FalconForCausalLM(nn.Module):

    def __init__(
        self,
        config: FalconConfig,
        linear_method: Optional[LinearMethodBase] = None,
    ):
        super().__init__()
        self.config = config
        self.linear_method = linear_method
        self.transformer = FalconModel(config, linear_method)
        self.lm_head = ParallelLMHead(
            config.vocab_size,
            config.hidden_size,
        )
        self.sampler = Sampler(config.vocab_size)

    def forward(
        self,
        input_ids: torch.LongTensor,
        positions: torch.Tensor,
        kv_caches: List[KVCache],
        input_metadata: InputMetadata,
<<<<<<< HEAD
=======
        cache_events: Optional[List[torch.cuda.Event]],
        prompt_embeds: torch.Tensor = None,
>>>>>>> f2b10c39
    ) -> torch.Tensor:
        hidden_states = self.transformer(
            input_ids,
            positions,
            kv_caches,
            input_metadata,
<<<<<<< HEAD
=======
            cache_events,
            prompt_embeds=prompt_embeds,
>>>>>>> f2b10c39
        )
        return hidden_states

    def sample(
        self,
        hidden_states: torch.Tensor,
        sampling_metadata: SamplingMetadata,
    ) -> Optional[SamplerOutput]:
        next_tokens = self.sampler(self.lm_head.weight, hidden_states,
                                   sampling_metadata)
        return next_tokens

    def load_weights(
        self,
        model_name_or_path: str,
        cache_dir: Optional[str] = None,
        load_format: str = "auto",
        revision: Optional[str] = None,
    ):
        total_num_heads = self.config.num_attention_heads
        if self.config.new_decoder_architecture:
            total_num_kv_heads = self.config.num_kv_heads
        elif self.config.multi_query:
            total_num_kv_heads = 1
        else:
            total_num_kv_heads = total_num_heads
        num_query_heads_per_kv_head = total_num_heads // total_num_kv_heads
        params_dict = dict(self.named_parameters())
        for name, loaded_weight in hf_model_weights_iterator(
                model_name_or_path, cache_dir, load_format, revision):
            # Skip loading extra bias for GPTQ models.
            if name.endswith(".bias") and name not in params_dict:
                continue
            param = params_dict[name]
            if "query_key_value" in name:
                output_dim = getattr(param, "output_dim", None)
                loaded_weight_shape = loaded_weight.shape
                if output_dim is not None:
                    loaded_weight = loaded_weight.view(
                        loaded_weight_shape[:output_dim] +
                        (total_num_kv_heads, num_query_heads_per_kv_head + 2,
                         -1) + loaded_weight_shape[output_dim + 1:])
                    wq = loaded_weight.narrow(
                        output_dim + 1, 0,
                        num_query_heads_per_kv_head).reshape(
                            *loaded_weight_shape[:output_dim], -1,
                            *loaded_weight_shape[output_dim + 1:])
                    wk = loaded_weight.narrow(
                        output_dim + 1, num_query_heads_per_kv_head,
                        1).reshape(*loaded_weight_shape[:output_dim], -1,
                                   *loaded_weight_shape[output_dim + 1:])
                    wv = loaded_weight.narrow(
                        output_dim + 1, num_query_heads_per_kv_head + 1,
                        1).reshape(*loaded_weight_shape[:output_dim], -1,
                                   *loaded_weight_shape[output_dim + 1:])
                    loaded_weight = torch.cat([wq, wk, wv], dim=output_dim)

            weight_loader = getattr(param, "weight_loader",
                                    default_weight_loader)
            weight_loader(param, loaded_weight)

    def get_input_embeddings(self):
        return self.transformer.word_embeddings<|MERGE_RESOLUTION|>--- conflicted
+++ resolved
@@ -364,11 +364,7 @@
         positions: torch.Tensor,
         kv_caches: List[KVCache],
         input_metadata: InputMetadata,
-<<<<<<< HEAD
-=======
-        cache_events: Optional[List[torch.cuda.Event]],
         prompt_embeds: torch.Tensor = None,
->>>>>>> f2b10c39
     ) -> torch.Tensor:
         inputs_embeds = self.word_embeddings(input_ids)
         if prompt_embeds is not None:
@@ -413,22 +409,14 @@
         positions: torch.Tensor,
         kv_caches: List[KVCache],
         input_metadata: InputMetadata,
-<<<<<<< HEAD
-=======
-        cache_events: Optional[List[torch.cuda.Event]],
         prompt_embeds: torch.Tensor = None,
->>>>>>> f2b10c39
     ) -> torch.Tensor:
         hidden_states = self.transformer(
             input_ids,
             positions,
             kv_caches,
             input_metadata,
-<<<<<<< HEAD
-=======
-            cache_events,
-            prompt_embeds=prompt_embeds,
->>>>>>> f2b10c39
+            prompt_embeds,
         )
         return hidden_states
 
