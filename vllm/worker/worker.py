--- conflicted
+++ resolved
@@ -70,6 +70,7 @@
 
     def load_model(self):
         self.model_runner.load_model()
+        self.model_runner.set_zero_token_embeds()
 
     @torch.inference_mode()
     def profile_num_available_blocks(
@@ -83,45 +84,9 @@
         torch.cuda.empty_cache()
         torch.cuda.reset_peak_memory_stats()
 
-<<<<<<< HEAD
-        # Profile memory usage with max_num_sequences sequences and the total
-        # number of tokens equal to max_num_batched_tokens.
-
-        # Enable top-k sampling to reflect the accurate memory usage.
-        vocab_size = self.model.config.vocab_size
-        sampling_params = SamplingParams(top_p=0.99, top_k=vocab_size - 1)
-        max_num_batched_tokens = self.scheduler_config.max_num_batched_tokens
-        max_num_seqs = self.scheduler_config.max_num_seqs
-        seqs = []
-        for group_id in range(max_num_seqs):
-            seq_len = (max_num_batched_tokens // max_num_seqs +
-                       (group_id < max_num_batched_tokens % max_num_seqs))
-            seq_data = SequenceData([0] * seq_len)
-            seq = SequenceGroupMetadata(
-                request_id=str(group_id),
-                is_prompt=True,
-                seq_data={group_id: seq_data},
-                sampling_params=sampling_params,
-                block_tables=None,
-            )
-            seqs.append(seq)
-
-        (input_tokens, input_positions, inputs_embeds,
-         input_metadata) = self._prepare_inputs(seqs)
-
-        # Execute the model.
-        num_layers = self.model_config.get_num_layers(self.parallel_config)
-        self.model(input_ids=input_tokens,
-                   positions=input_positions,
-                   kv_caches=[(None, None)] * num_layers,
-                   input_metadata=input_metadata,
-                   cache_events=None,
-                   inputs_embeds=inputs_embeds)
-=======
         # Execute a forward pass with dummy inputs to profile the memory usage
         # of the model.
         self.model_runner.profile_run()
->>>>>>> 60dc62dc
 
         # Calculate the number of blocks that can be allocated with the
         # profiled peak memory.
@@ -149,215 +114,7 @@
                                         self.parallel_config)
         self.cache_events = self.cache_engine.events
         self.gpu_cache = self.cache_engine.gpu_cache
-<<<<<<< HEAD
-
-    def _prepare_inputs(
-        self,
-        seq_group_metadata_list: List[SequenceGroupMetadata],
-    ) -> Tuple[torch.Tensor, torch.Tensor, InputMetadata]:
-        seq_groups: List[Tuple[List[int], SamplingParams]] = []
-        input_tokens: List[List[int]] = []
-        input_positions: List[List[int]] = []
-        slot_mapping: List[List[int]] = []
-        selected_token_indices: List[int] = []
-        selected_token_start_idx = 0
-        categorized_sample_indices = {t: [] for t in SamplingType}
-        categorized_sample_indices_start_idx = 0
-        
-        input_embeds: List[torch.Tensor] = []
-        zero_token_embeds = self.model.get_input_embeddings()(torch.tensor(
-            [[0]], device="cuda"))[0]
-        zero_embeds = torch.zeros(zero_token_embeds.shape, device="cuda")
-
-        # Add prompt tokens.
-        prompt_lens: List[int] = []
-        for seq_group_metadata in seq_group_metadata_list:
-            if not seq_group_metadata.is_prompt:
-                continue
-
-            seq_ids = list(seq_group_metadata.seq_data.keys())
-            sampling_params = seq_group_metadata.sampling_params
-            seq_groups.append((seq_ids, sampling_params))
-
-            # Use any sequence in the group.
-            seq_id = seq_ids[0]
-
-            seq_data = seq_group_metadata.seq_data[seq_id]
-            prompt_tokens = seq_data.get_token_ids()
-            prompt_len = len(prompt_tokens)
-            prompt_lens.append(prompt_len)
-
-            if sampling_params.prompt_logprobs is not None:
-                # NOTE: prompt token positions do not need sample, skip
-                categorized_sample_indices_start_idx += prompt_len - 1
-
-            categorized_sample_indices[sampling_params.sampling_type].append(
-                categorized_sample_indices_start_idx)
-            categorized_sample_indices_start_idx += 1
-
-            input_tokens.append(prompt_tokens)
-            if seq_data.has_prompt_embeds_forwarding():
-                # If prompt_embeds are set,
-                # the token_ids of the prompt are treated as 0,
-                # so zero_token_embeds is excluded from prompt_embeds.
-                input_embeds.append(
-                    seq_data.prompt_embeds.to("cuda") -
-                    zero_token_embeds.repeat(len(prompt_tokens), 1))
-            else:
-                input_embeds.append(zero_embeds.repeat(len(prompt_tokens), 1))
-
-            # NOTE(woosuk): Here we assume that the first token in the prompt
-            # is always the first token in the sequence.
-            input_positions.append(list(range(prompt_len)))
-
-            if seq_group_metadata.block_tables is None:
-                # During memory profiling, the block tables are not initialized
-                # yet. In this case, we just use a dummy slot mapping.
-                slot_mapping.append([0] * prompt_len)
-                continue
-
-            # Compute the slot mapping.
-            slot_mapping.append([])
-            block_table = seq_group_metadata.block_tables[seq_id]
-            for i in range(prompt_len):
-                block_number = block_table[i // self.block_size]
-                block_offset = i % self.block_size
-                slot = block_number * self.block_size + block_offset
-                slot_mapping[-1].append(slot)
-
-        # Add generation tokens.
-        max_context_len = 0
-        max_num_blocks_per_seq = 0
-        context_lens: List[int] = []
-        generation_block_tables: List[List[int]] = []
-        max_seq_len = max(prompt_lens) if prompt_lens else 1
-        for seq_group_metadata in seq_group_metadata_list:
-            if seq_group_metadata.is_prompt:
-                # We need to do this in this loop as we need to know max_seq_len
-                assert len(
-                    seq_ids) == 1, "Prompt input should have only one seq."
-                sampling_params = seq_group_metadata.sampling_params
-                if sampling_params.prompt_logprobs is not None:
-                    selected_token_indices.extend(
-                        range(selected_token_start_idx,
-                              selected_token_start_idx + prompt_len - 1))
-                selected_token_indices.append(selected_token_start_idx +
-                                              prompt_len - 1)
-                selected_token_start_idx += max_seq_len
-                continue
-
-            seq_ids = list(seq_group_metadata.seq_data.keys())
-            sampling_params = seq_group_metadata.sampling_params
-            seq_groups.append((seq_ids, sampling_params))
-
-            num_seqs = len(seq_ids)
-            selected_token_indices.extend(
-                range(selected_token_start_idx,
-                      selected_token_start_idx + num_seqs))
-            selected_token_start_idx += num_seqs
-
-            categorized_sample_indices[sampling_params.sampling_type].extend(
-                range(categorized_sample_indices_start_idx,
-                      categorized_sample_indices_start_idx + num_seqs))
-            categorized_sample_indices_start_idx += num_seqs
-
-            for seq_id in seq_ids:
-                seq_data = seq_group_metadata.seq_data[seq_id]
-                generation_token = seq_data.get_last_token_id()
-
-                input_tokens.append([generation_token])
-                input_embeds.append(zero_embeds)
-
-                context_len = seq_data.get_len()
-                position = context_len - 1
-                if self.sliding_window is not None:
-                    context_len = min(context_len, self.sliding_window)
-                input_positions.append([position])
-
-                block_table = seq_group_metadata.block_tables[seq_id]
-
-                max_context_len = max(max_context_len, context_len)
-                max_num_blocks_per_seq = max(max_num_blocks_per_seq,
-                                             len(block_table))
-                context_lens.append(context_len)
-
-                block_number = block_table[position // self.block_size]
-                block_offset = position % self.block_size
-                slot = block_number * self.block_size + block_offset
-                slot_mapping.append([slot])
-
-                if self.sliding_window is not None:
-                    sliding_window_blocks = (self.sliding_window //
-                                             self.block_size)
-                    block_table = block_table[-sliding_window_blocks:]
-                generation_block_tables.append(block_table)
-
-        padded_input_tokens = [
-            _pad_to_max(tokens, max_seq_len, pad=0) for tokens in input_tokens
-        ]
-        padded_input_positions = [
-            _pad_to_max(positions, max_seq_len, pad=0)
-            for positions in input_positions
-        ]
-        padded_slot_mapping = [
-            _pad_to_max(mapping, max_seq_len, pad=-1)
-            for mapping in slot_mapping
-        ]
-        padded_block_tables = [
-            _pad_to_max(block_table, max_num_blocks_per_seq, pad=0)
-            for block_table in generation_block_tables
-        ]
-        padded_input_embeds = [
-            _pad_embeddings_to_max(embeds, max_seq_len, zero_embeds)
-            for embeds in input_embeds
-        ]
-
-        # Convert to tensors.
-        tokens_tensor = torch.tensor(padded_input_tokens,
-                                     dtype=torch.long,
-                                     device="cuda")
-        positions_tensor = torch.tensor(padded_input_positions,
-                                        dtype=torch.long,
-                                        device="cuda")
-        slot_mapping_tensor = torch.tensor(padded_slot_mapping,
-                                           dtype=torch.long,
-                                           device="cuda")
-        context_lens_tensor = torch.tensor(context_lens,
-                                           dtype=torch.int,
-                                           device="cuda")
-        selected_token_indices = torch.tensor(selected_token_indices,
-                                              dtype=torch.long,
-                                              device="cuda")
-        categorized_sample_indices = {
-            t: torch.tensor(seq_ids, dtype=torch.int, device="cuda")
-            for t, seq_ids in categorized_sample_indices.items()
-        }
-        block_tables_tensor = torch.tensor(padded_block_tables,
-                                           dtype=torch.int,
-                                           device="cuda")
-        embeds_tensor = torch.stack(padded_input_embeds).to(
-            dtype=self.model_config.dtype, device="cuda")
-
-        seq_data: Dict[int, SequenceData] = {}
-        for seq_group_metadata in seq_group_metadata_list:
-            seq_data.update(seq_group_metadata.seq_data)
-
-        input_metadata = InputMetadata(
-            seq_groups=seq_groups,
-            seq_data=seq_data,
-            prompt_lens=prompt_lens,
-            slot_mapping=slot_mapping_tensor,
-            context_lens=context_lens_tensor,
-            max_context_len=max_context_len,
-            block_tables=block_tables_tensor,
-            selected_token_indices=selected_token_indices,
-            categorized_sample_indices=categorized_sample_indices,
-            sliding_window=self.sliding_window,
-        )
-        return tokens_tensor, positions_tensor, embeds_tensor, input_metadata
-=======
         self.model_runner.set_block_size(self.cache_engine.block_size)
->>>>>>> 60dc62dc
 
     @torch.inference_mode()
     def execute_model(
@@ -388,24 +145,8 @@
                     event.wait()
             return {}
 
-<<<<<<< HEAD
-        # Prepare input tensors.
-        (input_tokens, input_positions, inputs_embeds,
-         input_metadata) = self._prepare_inputs(seq_group_metadata_list)
-
-        # Execute the model.
-        output = self.model(
-            input_ids=input_tokens,
-            positions=input_positions,
-            inputs_embeds=inputs_embeds,
-            kv_caches=self.gpu_cache,
-            input_metadata=input_metadata,
-            cache_events=cache_events,
-        )
-=======
         output = self.model_runner.execute_model(seq_group_metadata_list,
                                                  self.gpu_cache, cache_events)
->>>>>>> 60dc62dc
         return output
 
 
@@ -440,29 +181,6 @@
                               parallel_config.pipeline_parallel_size)
 
 
-<<<<<<< HEAD
-def _pad_to_alignment(x: List[int], multiple_of: int, pad: int) -> List[int]:
-    return x + [pad] * ((-len(x)) % multiple_of)
-
-
-def _pad_to_max(x: List[int], max_len: int, pad: int) -> List[int]:
-    return x + [pad] * (max_len - len(x))
-
-  
-def _get_zero_embeds(seqs_len: int, embedding_dim: int) -> torch.Tensor:
-    return torch.zeros(seqs_len, embedding_dim, device="cuda")
-
-
-def _pad_embeddings_to_max(x: torch.Tensor, max_len: int,
-                           pad: torch.Tensor) -> torch.Tensor:
-    return torch.cat(
-        [x, pad.repeat(max_len - x.shape[0], 1)],
-        dim=0,
-    )
-
-  
-=======
->>>>>>> 60dc62dc
 def _check_if_gpu_supports_dtype(torch_dtype: torch.dtype):
     # Check if the GPU supports the dtype.
     if torch_dtype == torch.bfloat16:
