"""A GPU worker class."""
import gc
import os
from typing import Dict, List, Tuple, Set, Optional

import torch
import torch.distributed

from vllm.config import (CacheConfig, ModelConfig, ParallelConfig,
                         SchedulerConfig, LoRAConfig)
from vllm.model_executor import set_random_seed
from vllm.model_executor.parallel_utils.communication_op import (
    broadcast_tensor_dict)
from vllm.model_executor.parallel_utils.custom_all_reduce import init_custom_ar
from vllm.model_executor.parallel_utils.parallel_state import (
    ensure_model_parallel_initialized)
from vllm.sequence import SamplerOutput, SequenceGroupMetadata
from vllm.worker.cache_engine import CacheEngine
from vllm.worker.model_runner import ModelRunner
from vllm.lora.request import LoRARequest


class Worker:
    """A worker class that executes (a partition of) the model on a GPU.

    Each worker is associated with a single GPU. The worker is responsible for
    maintaining the KV cache and executing the model on the GPU. In case of
    distributed inference, each worker is assigned a partition of the model.
    """

    def __init__(
        self,
        model_config: ModelConfig,
        parallel_config: ParallelConfig,
        scheduler_config: SchedulerConfig,
        local_rank: int,
        rank: int,
        distributed_init_method: str,
        lora_config: Optional[LoRAConfig] = None,
        kv_cache_dtype: Optional[str] = "auto",
        is_driver_worker: bool = False,
    ) -> None:
        self.model_config = model_config
        self.parallel_config = parallel_config
        self.scheduler_config = scheduler_config
        self.local_rank = local_rank
        self.rank = rank
        self.distributed_init_method = distributed_init_method
        self.lora_config = lora_config
        self.is_driver_worker = is_driver_worker
        if self.is_driver_worker:
            assert self.rank == 0, "The driver worker must have rank 0."

        self.model_runner = ModelRunner(model_config,
                                        parallel_config,
                                        scheduler_config,
                                        lora_config=self.lora_config,
                                        kv_cache_dtype=kv_cache_dtype,
                                        is_driver_worker=is_driver_worker)
        # Uninitialized cache engine. Will be initialized by
        # self.init_cache_engine().
        self.cache_config = None
        self.cache_engine = None
        self.cache_events = None
        self.gpu_cache = None

    def init_model(self) -> None:
        # torch.distributed.all_reduce does not free the input tensor until
        # the synchronization point. This causes the memory usage to grow
        # as the number of all_reduce calls increases. This env var disables
        # this behavior.
        # Related issue:
        # https://discuss.pytorch.org/t/cuda-allocation-lifetime-for-inputs-to-distributed-all-reduce/191573
        os.environ["TORCH_NCCL_AVOID_RECORD_STREAMS"] = "1"

        # This env var set by Ray causes exceptions with graph building.
        os.environ.pop("NCCL_ASYNC_ERROR_HANDLING", None)
        self.device = torch.device(f"cuda:{self.local_rank}")
        torch.cuda.set_device(self.device)

        _check_if_gpu_supports_dtype(self.model_config.dtype)

        # Initialize the distributed environment.
        init_distributed_environment(self.parallel_config, self.rank,
                                     self.distributed_init_method)
        if not self.parallel_config.disable_custom_all_reduce:
            init_custom_ar()
        # Initialize the model.
        set_random_seed(self.model_config.seed)

    def load_model(self):
        self.model_runner.load_model()

    @torch.inference_mode()
    def profile_num_available_blocks(
        self,
        block_size: int,
        gpu_memory_utilization: float,
        cpu_swap_space: int,
        cache_dtype: str,
    ) -> Tuple[int, int]:
        """Profiles the peak memory usage of the model and returns the maximum
        number of GPU and CPU cache blocks that can be allocated.

        Args:
            block_size: The size of the cache block.
            gpu_memory_utilization: The fraction of the total GPU memory to use.
            cpu_swap_space: The size of the CPU swap space in bytes.
        """
        # Profile the memory usage of the model and get the maximum number of
        # cache blocks that can be allocated with the remaining free memory.
        torch.cuda.empty_cache()
        torch.cuda.reset_peak_memory_stats()

        # Execute a forward pass with dummy inputs to profile the memory usage
        # of the model.
        self.model_runner.profile_run()

        # Calculate the number of blocks that can be allocated with the
        # profiled peak memory.
        torch.cuda.synchronize()
        free_gpu_memory, total_gpu_memory = torch.cuda.mem_get_info()
        # peak_memory = total_gpu_memory - free_gpu_memory #
        # if the GPU memory is consumed by others before, the peak_memory is the total consumed memory, that is not what we want.
        peak_memory = torch.cuda.max_memory_allocated()
        cache_block_size = CacheEngine.get_cache_block_size(
            block_size, cache_dtype, self.model_config, self.parallel_config)
        num_gpu_blocks = int(
            (total_gpu_memory * gpu_memory_utilization - peak_memory) //
            cache_block_size)
        num_cpu_blocks = int(cpu_swap_space // cache_block_size)
        num_gpu_blocks = max(num_gpu_blocks, 0)
        num_cpu_blocks = max(num_cpu_blocks, 0)
        if self.model_runner.lora_manager:
            self.model_runner.remove_all_loras()
        gc.collect()
        torch.cuda.empty_cache()
        return num_gpu_blocks, num_cpu_blocks

    def init_cache_engine(self, cache_config: CacheConfig) -> None:
        self.cache_config = cache_config
        self.cache_engine = CacheEngine(self.cache_config, self.model_config,
                                        self.parallel_config)
        self.cache_events = self.cache_engine.events
        self.gpu_cache = self.cache_engine.gpu_cache
        self.model_runner.set_block_size(self.cache_engine.block_size)

    def warm_up_model(self) -> None:
        if not self.model_config.enforce_eager:
            self.model_runner.capture_model(self.gpu_cache)
        # Reset the seed to ensure that the random state is not affected by
        # the model initialization and profiling.
        set_random_seed(self.model_config.seed)

    def cache_swap(
        self,
        blocks_to_swap_in: Dict[int, int],
        blocks_to_swap_out: Dict[int, int],
        blocks_to_copy: Dict[int, List[int]],
<<<<<<< HEAD
    ) -> None:
=======
        runner_method: str = "execute_model",
    ) -> SamplerOutput:
>>>>>>> a039da94
        # Issue cache operations.
        issued_cache_op = False
        if blocks_to_swap_in:
            self.cache_engine.swap_in(blocks_to_swap_in)
            issued_cache_op = True
        if blocks_to_swap_out:
            self.cache_engine.swap_out(blocks_to_swap_out)
            issued_cache_op = True
        if blocks_to_copy:
            self.cache_engine.copy(blocks_to_copy)
            issued_cache_op = True

        cache_events = self.cache_events if issued_cache_op else None

        # Wait for cache operations to finish.
        # TODO(woosuk): Profile swapping overhead and optimize if needed.
        if cache_events is not None:
            for event in cache_events:
                event.wait()

    @torch.inference_mode()
    def execute_model(
        self,
        seq_group_metadata_list: Optional[List[SequenceGroupMetadata]] = None,
        blocks_to_swap_in: Optional[Dict[int, int]] = None,
        blocks_to_swap_out: Optional[Dict[int, int]] = None,
        blocks_to_copy: Optional[Dict[int, List[int]]] = None,
    ) -> Optional[SamplerOutput]:
        if self.is_driver_worker:
            assert seq_group_metadata_list is not None
            num_seq_groups = len(seq_group_metadata_list)
            assert blocks_to_swap_in is not None
            assert blocks_to_swap_out is not None
            assert blocks_to_copy is not None
            data = {
                "num_seq_groups": num_seq_groups,
                "blocks_to_swap_in": blocks_to_swap_in,
                "blocks_to_swap_out": blocks_to_swap_out,
                "blocks_to_copy": blocks_to_copy,
            }
            broadcast_tensor_dict(data, src=0)
        else:
            data = broadcast_tensor_dict(src=0)
            num_seq_groups = data["num_seq_groups"]
            blocks_to_swap_in = data["blocks_to_swap_in"]
            blocks_to_swap_out = data["blocks_to_swap_out"]
            blocks_to_copy = data["blocks_to_copy"]

        self.cache_swap(blocks_to_swap_in, blocks_to_swap_out, blocks_to_copy)

        # If there is no input, we don't need to execute the model.
        if num_seq_groups == 0:
            return {}

        output = self.model_runner.__getattribute__(runner_method)(
            seq_group_metadata_list, self.gpu_cache)
        return output

<<<<<<< HEAD
    def add_lora(self, lora_request: LoRARequest) -> bool:
        return self.model_runner.add_lora(lora_request)

    def remove_lora(self, lora_id: int) -> bool:
        return self.model_runner.remove_lora(lora_id)

    def list_loras(self) -> Set[int]:
        return self.model_runner.list_loras()
=======
    @torch.inference_mode()
    def execute_model_methord(
        self,
        model_methord: str,
        *args,
        **kwargs,
    ):
        """Directly execute some none distributed model methord. Just a temporary hack.
        For the image token replace of the llava model.
        """
        return self.model_runner.model.__getattribute__(model_methord)(
            *args, **kwargs)
>>>>>>> a039da94


def init_distributed_environment(
    parallel_config: ParallelConfig,
    rank: int,
    distributed_init_method: Optional[str] = None,
) -> None:
    """Initialize the distributed environment."""
    if torch.distributed.is_initialized():
        torch_world_size = torch.distributed.get_world_size()
        if torch_world_size != parallel_config.world_size:
            raise RuntimeError(
                "torch.distributed is already initialized but the torch world "
                "size does not match parallel_config.world_size "
                f"({torch_world_size} vs. {parallel_config.world_size}).")
    elif not distributed_init_method:
        raise ValueError(
            "distributed_init_method must be set if torch.distributed "
            "is not already initialized")
    else:
        torch.distributed.init_process_group(
            backend="nccl",
            world_size=parallel_config.world_size,
            rank=rank,
            init_method=distributed_init_method,
        )

    # A small all_reduce for warmup.
    torch.distributed.all_reduce(torch.zeros(1).cuda())
    ensure_model_parallel_initialized(parallel_config.tensor_parallel_size,
                                      parallel_config.pipeline_parallel_size)


def _check_if_gpu_supports_dtype(torch_dtype: torch.dtype):
    # Check if the GPU supports the dtype.
    if torch_dtype == torch.bfloat16:
        compute_capability = torch.cuda.get_device_capability()
        if compute_capability[0] < 8:
            gpu_name = torch.cuda.get_device_name()
            raise ValueError(
                "Bfloat16 is only supported on GPUs with compute capability "
                f"of at least 8.0. Your {gpu_name} GPU has compute capability "
                f"{compute_capability[0]}.{compute_capability[1]}. "
                "You can use float16 instead by explicitly setting the"
                "`dtype` flag in CLI, for example: --dtype=half.")<|MERGE_RESOLUTION|>--- conflicted
+++ resolved
@@ -157,12 +157,7 @@
         blocks_to_swap_in: Dict[int, int],
         blocks_to_swap_out: Dict[int, int],
         blocks_to_copy: Dict[int, List[int]],
-<<<<<<< HEAD
     ) -> None:
-=======
-        runner_method: str = "execute_model",
-    ) -> SamplerOutput:
->>>>>>> a039da94
         # Issue cache operations.
         issued_cache_op = False
         if blocks_to_swap_in:
@@ -221,7 +216,6 @@
             seq_group_metadata_list, self.gpu_cache)
         return output
 
-<<<<<<< HEAD
     def add_lora(self, lora_request: LoRARequest) -> bool:
         return self.model_runner.add_lora(lora_request)
 
@@ -230,7 +224,7 @@
 
     def list_loras(self) -> Set[int]:
         return self.model_runner.list_loras()
-=======
+
     @torch.inference_mode()
     def execute_model_methord(
         self,
@@ -243,7 +237,6 @@
         """
         return self.model_runner.model.__getattribute__(model_methord)(
             *args, **kwargs)
->>>>>>> a039da94
 
 
 def init_distributed_environment(
