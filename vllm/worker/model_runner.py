--- conflicted
+++ resolved
@@ -1,10 +1,6 @@
 import time
-<<<<<<< HEAD
 from typing import Dict, List, Optional, Tuple, Set, Union
-=======
-from typing import Dict, List, Tuple, Union
 from collections import defaultdict
->>>>>>> a039da94
 
 import numpy as np
 import torch
@@ -578,6 +574,58 @@
                         for key, v in extra_data.items():
                             extra_kwargs[key][i] = v
         else:
+            inputs = self._prepare_decode(seq_group_metadata_list) 
+            input_tokens, input_positions, input_metadata = inputs
+
+        # Execute the model.
+        if input_metadata.use_cuda_graph:
+            graph_batch_size = input_tokens.shape[0]
+            model_executable = self.graph_runners[graph_batch_size]
+        else:
+            model_executable = self.model
+        hidden_states = model_executable(input_ids=input_tokens,
+                                         positions=input_positions,
+                                         kv_caches=kv_caches,
+                                         input_metadata=input_metadata,
+                                         **extra_kwargs)
+
+        sampling_metadata = self._prepare_sample(seq_group_metadata_list,
+                                                 input_metadata.prompt_lens)
+        # Sample the next token.
+        output = self.model.sample(
+            hidden_states=hidden_states,
+            sampling_metadata=sampling_metadata,
+        )
+        return output
+
+    @torch.inference_mode()
+    def execute_llava_model(
+        self,
+        seq_group_metadata_list: List[SequenceGroupMetadata],
+        kv_caches: List[Tuple[torch.Tensor, torch.Tensor]],
+    ) -> SamplerOutput:
+        # NOTE: We assume that all sequences in the group are all prompts or
+        # all decodes.
+        is_prompt = seq_group_metadata_list[0].is_prompt
+        # Prepare input tensors.
+        extra_kwargs = {}
+        if is_prompt:
+            inputs = self._prepare_prompt(seq_group_metadata_list)
+            input_tokens, input_positions, input_metadata = inputs
+
+            # Collect extra data for each prompt from seq_group_metadata_list. e.g. image pixel values, image features
+            if input_tokens.shape[1] > 1:
+                extra_kwargs = defaultdict(
+                    lambda: [None for _ in range(input_tokens.shape[0])])
+                # Not in the stage of  generation with cache
+                for i, seq_group_metadata in enumerate(
+                        seq_group_metadata_list):
+                    extra_data = seq_group_metadata.seq_data[list(
+                        seq_group_metadata.seq_data.keys())[0]].extra_data
+                    if extra_data is not None:
+                        for key, v in extra_data.items():
+                            extra_kwargs[key][i] = v
+        else:
             inputs = self._prepare_decode(seq_group_metadata_list)
             input_tokens, input_positions, input_metadata = inputs
 
